from django.shortcuts import get_object_or_404
from django_filters.rest_framework import DjangoFilterBackend
from rest_framework.decorators import action
from rest_framework.exceptions import ParseError, ValidationError
from rest_framework.filters import SearchFilter
from rest_framework.mixins import (
    CreateModelMixin, DestroyModelMixin,
    ListModelMixin, RetrieveModelMixin
)
from rest_framework.response import Response
from rest_framework.status import HTTP_201_CREATED
from rest_framework.viewsets import GenericViewSet, ModelViewSet, ViewSet
from rest_framework_bulk import BulkCreateModelMixin

from .models import (
    DocumentationLink, Infraction,
    OffTopicChannelName,
<<<<<<< HEAD
    Role, SnakeFact,
    SnakeIdiom, SnakeName,
    SpecialSnake, Tag
)
from .serializers import (
    DocumentationLinkSerializer, MemberSerializer,
    OffTopicChannelNameSerializer,
    RoleSerializer, SnakeFactSerializer,
    SnakeIdiomSerializer, SnakeNameSerializer,
    SpecialSnakeSerializer, TagSerializer
=======
    SnakeFact, SnakeIdiom,
    SnakeName, SpecialSnake,
    Tag, User
)
from .serializers import (
    DocumentationLinkSerializer, ExpandedInfractionSerializer,
    InfractionSerializer, OffTopicChannelNameSerializer,
    SnakeFactSerializer, SnakeIdiomSerializer,
    SnakeNameSerializer, SpecialSnakeSerializer,
    TagSerializer, UserSerializer
>>>>>>> 8b7c4e55
)


class DocumentationLinkViewSet(
    CreateModelMixin, DestroyModelMixin, ListModelMixin, RetrieveModelMixin, GenericViewSet
):
    """
    View providing management of documentation links used in the bot's `Doc` cog.

    ## Routes
    ### GET /bot/documentation-links
    Retrieve all currently stored entries from the database.

    #### Response format
    >>> [
    ...     {
    ...         'package': 'flask',
    ...         'base_url': 'https://flask.pocoo.org/docs/dev',
    ...         'inventory_url': 'https://flask.pocoo.org/docs/objects.inv'
    ...     },
    ...     # ...
    ... ]

    #### Status codes
    - 200: returned on success

    ### GET /bot/documentation-links/<package:str>
    Look up the documentation object for the given `package`.

    #### Response format
    >>> {
    ...     'package': 'flask',
    ...     'base_url': 'https://flask.pocoo.org/docs/dev',
    ...     'inventory_url': 'https://flask.pocoo.org/docs/objects.inv'
    ... }

    #### Status codes
    - 200: returned on success
    - 404: if no entry for the given `package` exists

    ### POST /bot/documentation-links
    Create a new documentation link object.

    #### Body schema
    >>> {
    ...     'package': str,
    ...     'base_url': URL,
    ...     'inventory_url': URL
    ... }

    #### Status codes
    - 201: returned on success
    - 400: if the request body has invalid fields, see the response for details

    ### DELETE /bot/documentation-links/<package:str>
    Delete the entry for the given `package`.

    #### Status codes
    - 204: returned on success
    - 404: if the given `package` could not be found
    """

    queryset = DocumentationLink.objects.all()
    serializer_class = DocumentationLinkSerializer
    lookup_field = 'package'


class InfractionViewSet(CreateModelMixin, RetrieveModelMixin, ListModelMixin, GenericViewSet):
    """
    View providing CRUD operations on infractions for Discord users.

    ## Routes
    ### GET /bot/infractions
    Retrieve all infractions.
    May be filtered by the query parameters.

    #### Query parameters
    - **active** `bool`: whether the infraction is still active
    - **actor** `int`: snowflake of the user which applied the infraction
    - **hidden** `bool`: whether the infraction is a shadow infraction
    - **search** `str`: regular expression applied to the infraction's reason
    - **type** `str`: the type of the infraction
    - **user** `int`: snowflake of the user to which the infraction was applied

    Invalid query parameters are ignored.

    #### Response format
    >>> [
    ...     {
    ...         'id': 5,
    ...         'inserted_at': '2018-11-22T07:24:06.132307Z',
    ...         'expires_at': '5018-11-20T15:52:00Z',
    ...         'active': False,
    ...         'user': 172395097705414656,
    ...         'actor': 125435062127820800,
    ...         'type': 'ban',
    ...         'reason': 'He terk my jerb!',
    ...         'hidden': True
    ...     }
    ... ]

    #### Status codes
    - 200: returned on success

    ### GET /bot/infractions/<id:int>
    Retrieve a single infraction by ID.

    #### Response format
    See `GET /bot/infractions`.

    #### Status codes
    - 200: returned on success
    - 404: if an infraction with the given `id` could not be found

    ### POST /bot/infractions
    Create a new infraction and return the created infraction.
    Only `actor`, `type`, and `user` are required.
    The `actor` and `user` must be users known by the site.

    #### Request body
    >>> {
    ...     'active': False,
    ...     'actor': 125435062127820800,
    ...     'expires_at': '5018-11-20T15:52:00+00:00',
    ...     'hidden': True,
    ...     'type': 'ban',
    ...     'reason': 'He terk my jerb!',
    ...     'user': 172395097705414656
    ... }

    #### Response format
    See `GET /bot/infractions`.

    #### Status codes
    - 201: returned on success
    - 400: if a given user is unknown or a field in the request body is invalid

    ### PATCH /bot/infractions/<id:int>
    Update the infraction with the given `id` and return the updated infraction.
    Only `active`, `reason`, and `expires_at` may be updated.

    #### Request body
    >>> {
    ...     'active': True,
    ...     'expires_at': '4143-02-15T21:04:31+00:00',
    ...     'reason': 'durka derr'
    ... }

    #### Response format
    See `GET /bot/infractions`.

    #### Status codes
    - 200: returned on success
    - 400: if a field in the request body is invalid or disallowed
    - 404: if an infraction with the given `id` could not be found

    ### Expanded routes
    All routes support expansion of `user` and `actor` in responses. To use an expanded route,
    append `/expanded` to the end of the route e.g. `GET /bot/infractions/expanded`.

    #### Response format
    See `GET /bot/users/<snowflake:int>` for the expanded formats of `user` and `actor`. Responses
    are otherwise identical to their non-expanded counterparts.
    """

    serializer_class = InfractionSerializer
    queryset = Infraction.objects.all()
    filter_backends = (DjangoFilterBackend, SearchFilter)
    filter_fields = ('user__id', 'actor__id', 'active', 'hidden', 'type')
    search_fields = ('$reason',)
    frozen_fields = ('id', 'inserted_at', 'type', 'user', 'actor', 'hidden')

    def partial_update(self, request, *args, **kwargs):
        for field in request.data:
            if field in self.frozen_fields:
                raise ValidationError({field: ['This field cannot be updated.']})

        instance = self.get_object()
        serializer = self.get_serializer(instance, data=request.data, partial=True)
        serializer.is_valid(raise_exception=True)
        serializer.save()

        return Response(serializer.data)

    @action(url_path='expanded', detail=False)
    def list_expanded(self, *args, **kwargs):
        self.serializer_class = ExpandedInfractionSerializer
        return self.list(*args, **kwargs)

    @list_expanded.mapping.post
    def create_expanded(self, *args, **kwargs):
        self.serializer_class = ExpandedInfractionSerializer
        return self.create(*args, **kwargs)

    @action(url_path='expanded', url_name='detail-expanded', detail=True)
    def retrieve_expanded(self, *args, **kwargs):
        self.serializer_class = ExpandedInfractionSerializer
        return self.retrieve(*args, **kwargs)

    @retrieve_expanded.mapping.patch
    def partial_update_expanded(self, *args, **kwargs):
        self.serializer_class = ExpandedInfractionSerializer
        return self.partial_update(*args, **kwargs)


class OffTopicChannelNameViewSet(DestroyModelMixin, ViewSet):
    """
    View of off-topic channel names used by the bot
    to rotate our off-topic names on a daily basis.

    ## Routes
    ### GET /bot/off-topic-channel-names
    Return all known off-topic channel names from the database.
    If the `random_items` query parameter is given, for example using...
        $ curl api.pythondiscord.local:8000/bot/off-topic-channel-names?random_items=5
    ... then the API will return `5` random items from the database.

    #### Response format
    Return a list of off-topic-channel names:
    >>> [
    ...     "lemons-lemonade-stand",
    ...     "bbq-with-bisk"
    ... ]

    #### Status codes
    - 200: returned on success
    - 400: returned when `random_items` is not a positive integer

    ### POST /bot/off-topic-channel-names
    Create a new off-topic-channel name in the database.
    The name must be given as a query parameter, for example:
        $ curl api.pythondiscord.local:8000/bot/off-topic-channel-names?name=lemons-lemonade-shop

    #### Status codes
    - 201: returned on success
    - 400: if the request body has invalid fields, see the response for details

    ### DELETE /bot/off-topic-channel-names/<name:str>
    Delete the off-topic-channel name with the given `name`.

    #### Status codes
    - 204: returned on success
    - 404: returned when the given `name` was not found

    ## Authentication
    Requires a API token.
    """

    lookup_field = 'name'
    serializer_class = OffTopicChannelNameSerializer

    def get_object(self):
        queryset = self.get_queryset()
        name = self.kwargs[self.lookup_field]
        return get_object_or_404(queryset, name=name)

    def get_queryset(self):
        return OffTopicChannelName.objects.all()

    def create(self, request):
        if 'name' in request.query_params:
            create_data = {'name': request.query_params['name']}
            serializer = OffTopicChannelNameSerializer(data=create_data)
            serializer.is_valid(raise_exception=True)
            serializer.save()
            return Response(create_data, status=HTTP_201_CREATED)

        else:
            raise ParseError(detail={
                'name': ["This query parameter is required."]
            })

    def list(self, request):  # noqa
        if 'random_items' in request.query_params:
            param = request.query_params['random_items']
            try:
                random_count = int(param)
            except ValueError:
                raise ParseError(detail={'random_items': ["Must be a valid integer."]})

            if random_count <= 0:
                raise ParseError(detail={
                    'random_items': ["Must be a positive integer."]
                })

            queryset = self.get_queryset().order_by('?')[:random_count]
            serialized = self.serializer_class(queryset, many=True)
            return Response(serialized.data)

        queryset = self.get_queryset()
        serialized = self.serializer_class(queryset, many=True)
        return Response(serialized.data)


class RoleViewSet(ModelViewSet):
    """
    View providing CRUD access to the roles on our server, used
    by the bot to keep a mirror of our server's roles on the site.

    ## Routes
    ### GET /bot/roles
    Returns all roles in the database.

    #### Response format
    >>> [
    ...     {
    ...         'id': 267628507062992896,
    ...         'name': "Admins",
    ...         'colour': 1337,
    ...         'permissions': 8
    ...     }
    ... ]

    #### Status codes
    - 200: returned on success

    ### GET /bot/roles/<snowflake:int>
    Gets a single role by ID.

    #### Response format
    >>> {
    ...     'id': 267628507062992896,
    ...     'name': "Admins",
    ...     'colour': 1337,
    ...     'permissions': 8
    ... }

    #### Status codes
    - 200: returned on success
    - 404: if a role with the given `snowflake` could not be found

    ### POST /bot/roles
    Adds a single new role.

    #### Request body
    >>> {
    ...     'id': int,
    ...     'name': str,
    ...     'colour': int,
    ...     'permissions': int,
    ... }

    #### Status codes
    - 201: returned on success
    - 400: if the body format is invalid

    ### PUT /bot/roles/<snowflake:int>
    Update the role with the given `snowflake`.
    All fields in the request body are required.

    #### Request body
    >>> {
    ...     'id': int,
    ...     'name': str,
    ...     'colour': int,
    ...     'permissions': int
    ... }

    #### Status codes
    - 200: returned on success
    - 400: if the request body was invalid

    ### PATCH /bot/roles/<snowflake:int>
    Update the role with the given `snowflake`.
    All fields in the request body are required.

    >>> {
    ...     'id': int,
    ...     'name': str,
    ...     'colour': int,
    ...     'permissions': int
    ... }

    ### DELETE /bot/roles/<snowflake:int>
    Deletes the role with the given `snowflake`.

    #### Status codes
    - 204: returned on success
    - 404: if a role with the given `snowflake` does not exist
    """

    queryset = Role.objects.all()
    serializer = RoleSerializer


class SnakeFactViewSet(ListModelMixin, GenericViewSet):
    """
    View providing snake facts created by the Pydis community in the first code jam.

    ## Routes
    ### GET /bot/snake-facts
    Returns snake facts from the database.

    #### Response format
    >>> [
    ...     {'fact': 'Snakes are dangerous'},
    ...     {'fact': 'Except for Python, we all love it'}
    ... ]

    #### Status codes
    - 200: returned on success

    ## Authentication
    Requires an API token.
    """

    serializer_class = SnakeFactSerializer
    queryset = SnakeFact.objects.all()


class SnakeIdiomViewSet(ListModelMixin, GenericViewSet):
    """
    View providing snake idioms for the snake cog.

    ## Routes
    ### GET /bot/snake-idioms
    Returns snake idioms from the database.

    #### Response format
    >>> [
    ...    {'idiom': 'Sneky snek'},
    ...    {'idiom': 'Snooky Snake'}
    ... ]

    #### Status codes
    - 200: returned on success

    ## Authentication
    Requires an API token
    """

    serializer_class = SnakeIdiomSerializer
    queryset = SnakeIdiom.objects.all()


class SnakeNameViewSet(ViewSet):
    """
    View providing snake names for the bot's snake cog from our first code jam's winners.

    ## Routes
    ### GET /bot/snake-names
    By default, return a single random snake name along with its name and scientific name.
    If the `get_all` query parameter is given, for example using...
        $ curl api.pythondiscord.local:8000/bot/snake-names?get_all=yes
    ... then the API will return all snake names and scientific names in the database.

    #### Response format
    Without `get_all` query parameter:
    >>> {
    ...     'name': "Python",
    ...     'scientific': "Langus greatus"
    ... }

    If the database is empty for whatever reason, this will return an empty dictionary.

    With `get_all` query parameter:
    >>> [
    ...     {'name': "Python 3", 'scientific': "Langus greatus"},
    ...     {'name': "Python 2", 'scientific': "Langus decentus"}
    ... ]

    #### Status codes
    - 200: returned on success

    ## Authentication
    Requires a API token.
    """

    serializer_class = SnakeNameSerializer

    def get_queryset(self):
        return SnakeName.objects.all()

    def list(self, request):  # noqa
        if request.query_params.get('get_all'):
            queryset = self.get_queryset()
            serialized = self.serializer_class(queryset, many=True)
            return Response(serialized.data)

        single_snake = SnakeName.objects.order_by('?').first()
        if single_snake is not None:
            body = {
                'name': single_snake.name,
                'scientific': single_snake.scientific
            }

            return Response(body)

        return Response({})


class SpecialSnakeViewSet(ListModelMixin, GenericViewSet):
    """
    View providing special snake names for our bot's snake cog.

    ## Routes
    ### GET /bot/special-snakes
    Returns a list of special snake names.

    #### Response Format
    >>> [
    ...   {
    ...     'name': 'Snakky sneakatus',
    ...     'info': 'Scary snek',
    ...     'image': 'https://discordapp.com/assets/53ef346458017da2062aca5c7955946b.svg'
    ...   }
    ... ]

    #### Status codes
    - 200: returned on success

    ## Authentication
    Requires an API token.
    """

    serializer_class = SpecialSnakeSerializer
    queryset = SpecialSnake.objects.all()


class TagViewSet(ModelViewSet):
    """
    View providing CRUD operations on tags shown by our bot.

    ## Routes
    ### GET /bot/tags
    Returns all tags in the database.

    #### Response format
    >>> [
    ...     {
    ...         'title': "resources",
    ...         'embed': {
    ...             'content': "Did you really think I'd put something useful here?"
    ...         }
    ...     }
    ... ]

    #### Status codes
    - 200: returned on success

    ### GET /bot/tags/<title:str>
    Gets a single tag by its title.

    #### Response format
    >>> {
    ...     'title': "My awesome tag",
    ...     'embed': {
    ...         'content': "totally not filler words"
    ...     }
    ... }

    #### Status codes
    - 200: returned on success
    - 404: if a tag with the given `title` could not be found

    ### POST /bot/tags
    Adds a single tag to the database.

    #### Request body
    >>> {
    ...     'title': str,
    ...     'embed': dict
    ... }

    The embed structure is the same as the embed structure that the Discord API
    expects. You can view the documentation for it here:
        https://discordapp.com/developers/docs/resources/channel#embed-object

    #### Status codes
    - 201: returned on success
    - 400: if one of the given fields is invalid

    ### PUT /bot/tags/<title:str>
    Update the tag with the given `title`.

    #### Request body
    >>> {
    ...     'title': str,
    ...     'embed': dict
    ... }

    The embed structure is the same as the embed structure that the Discord API
    expects. You can view the documentation for it here:
        https://discordapp.com/developers/docs/resources/channel#embed-object

    #### Status codes
    - 200: returned on success
    - 400: if the request body was invalid, see response body for details
    - 404: if the tag with the given `title` could not be found

    ### PATCH /bot/tags/<title:str>
    Update the tag with the given `title`.

    #### Request body
    >>> {
    ...     'title': str,
    ...     'embed': dict
    ... }

    The embed structure is the same as the embed structure that the Discord API
    expects. You can view the documentation for it here:
        https://discordapp.com/developers/docs/resources/channel#embed-object

    #### Status codes
    - 200: returned on success
    - 400: if the request body was invalid, see response body for details
    - 404: if the tag with the given `title` could not be found

    ### DELETE /bot/tags/<title:str>
    Deletes the tag with the given `title`.

    #### Status codes
    - 204: returned on success
    - 404: if a tag with the given `title` does not exist
    """

    serializer_class = TagSerializer
    queryset = Tag.objects.all()


class UserViewSet(BulkCreateModelMixin, ModelViewSet):
    """
    View providing CRUD operations on Discord users through the bot.

    ## Routes
    ### GET /bot/users
    Returns all users currently known.

    #### Response format
    >>> [
    ...     {
    ...         'id': 409107086526644234,
    ...         'avatar': "3ba3c1acce584c20b1e96fc04bbe80eb",
    ...         'name': "Python",
    ...         'discriminator': 4329,
    ...         'roles': [
    ...             352427296948486144,
    ...             270988689419665409,
    ...             277546923144249364,
    ...             458226699344019457
    ...         ],
    ...         'in_guild': True
    ...     }
    ... ]

    #### Status codes
    - 200: returned on success

    ### GET /bot/users/<snowflake:int>
    Gets a single user by ID.

    #### Response format
    >>> {
    ...     'id': 409107086526644234,
    ...     'avatar': "3ba3c1acce584c20b1e96fc04bbe80eb",
    ...     'name': "Python",
    ...     'discriminator': 4329,
    ...     'roles': [
    ...         352427296948486144,
    ...         270988689419665409,
    ...         277546923144249364,
    ...         458226699344019457
    ...     ],
    ...     'in_guild': True
    ... }

    #### Status codes
    - 200: returned on success
    - 404: if a user with the given `snowflake` could not be found

    ### POST /bot/users
    Adds a single or multiple new users.
    The roles attached to the user(s) must be roles known by the site.

    #### Request body
    >>> {
    ...     'id': int,
    ...     'avatar': str,
    ...     'name': str,
    ...     'discriminator': int,
    ...     'roles': List[int],
    ...     'in_guild': bool
    ... }

    Alternatively, request users can be POSTed as a list of above objects,
    in which case multiple users will be created at once.

    #### Status codes
    - 201: returned on success
    - 400: if one of the given roles does not exist, or one of the given fields is invalid

    ### PUT /bot/users/<snowflake:int>
    Update the user with the given `snowflake`.
    All fields in the request body are required.

    #### Request body
    >>> {
    ...     'id': int,
    ...     'avatar': str,
    ...     'name': str,
    ...     'discriminator': int,
    ...     'roles': List[int],
    ...     'in_guild': bool
    ... }

    #### Status codes
    - 200: returned on success
    - 400: if the request body was invalid, see response body for details
    - 404: if the user with the given `snowflake` could not be found

    ### PATCH /bot/users/<snowflake:int>
    Update the user with the given `snowflake`.
    All fields in the request body are optional.

    #### Request body
    >>> {
    ...     'id': int,
    ...     'avatar': str,
    ...     'name': str,
    ...     'discriminator': int,
    ...     'roles': List[int],
    ...     'in_guild': bool
    ... }

    #### Status codes
    - 200: returned on success
    - 400: if the request body was invalid, see response body for details
    - 404: if the user with the given `snowflake` could not be found

    ### DELETE /bot/users/<snowflake:int>
    Deletes the user with the given `snowflake`.

    #### Status codes
    - 204: returned on success
    - 404: if a user with the given `snowflake` does not exist
    """

    serializer_class = UserSerializer
    queryset = User.objects.all()<|MERGE_RESOLUTION|>--- conflicted
+++ resolved
@@ -14,19 +14,7 @@
 
 from .models import (
     DocumentationLink, Infraction,
-    OffTopicChannelName,
-<<<<<<< HEAD
-    Role, SnakeFact,
-    SnakeIdiom, SnakeName,
-    SpecialSnake, Tag
-)
-from .serializers import (
-    DocumentationLinkSerializer, MemberSerializer,
-    OffTopicChannelNameSerializer,
-    RoleSerializer, SnakeFactSerializer,
-    SnakeIdiomSerializer, SnakeNameSerializer,
-    SpecialSnakeSerializer, TagSerializer
-=======
+    OffTopicChannelName, Role,
     SnakeFact, SnakeIdiom,
     SnakeName, SpecialSnake,
     Tag, User
@@ -34,10 +22,10 @@
 from .serializers import (
     DocumentationLinkSerializer, ExpandedInfractionSerializer,
     InfractionSerializer, OffTopicChannelNameSerializer,
-    SnakeFactSerializer, SnakeIdiomSerializer,
-    SnakeNameSerializer, SpecialSnakeSerializer,
-    TagSerializer, UserSerializer
->>>>>>> 8b7c4e55
+    RoleSerializer, SnakeFactSerializer,
+    SnakeIdiomSerializer, SnakeNameSerializer,
+    SpecialSnakeSerializer, TagSerializer,
+    UserSerializer
 )
 
 
@@ -420,7 +408,7 @@
     """
 
     queryset = Role.objects.all()
-    serializer = RoleSerializer
+    serializer_class = RoleSerializer
 
 
 class SnakeFactViewSet(ListModelMixin, GenericViewSet):
