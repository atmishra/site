from operator import itemgetter

from django.contrib.postgres import fields as pgfields
from django.core.validators import MaxValueValidator, MinValueValidator, RegexValidator
from django.db import models

from .validators import validate_tag_embed


class ModelReprMixin:
    """
    Adds a `__repr__` method to the model subclassing this
    mixin which will display the model's class name along
    with all parameters used to construct the object.
    """

    def __repr__(self):
        attributes = ' '.join(
            f'{attribute}={value!r}'
            for attribute, value in sorted(
                self.__dict__.items(),
                key=itemgetter(0)
            )
            if not attribute.startswith('_')
        )
        return f'<{self.__class__.__name__}({attributes})>'


class DocumentationLink(ModelReprMixin, models.Model):
    """A documentation link used by the `!docs` command of the bot."""

    package = models.CharField(
        primary_key=True,
        max_length=50,
        help_text="The Python package name that this documentation link belongs to."
    )
    base_url = models.URLField(
        help_text=(
            "The base URL from which documentation will be available for this project. "
            "Used to generate links to various symbols within this package."
        )
    )
    inventory_url = models.URLField(
        help_text="The URL at which the Sphinx inventory is available for this package."
    )

    def __str__(self):
        return f"{self.package} - {self.base_url}"


class OffTopicChannelName(ModelReprMixin, models.Model):
    name = models.CharField(
        primary_key=True,
        max_length=96,
        validators=(RegexValidator(regex=r'^[a-z0-9-]+$'),),
        help_text="The actual channel name that will be used on our Discord server."
    )

    def __str__(self):
        return self.name


class Role(ModelReprMixin, models.Model):
    """A role on our Discord server."""

    id = models.BigIntegerField(  # noqa
        primary_key=True,
        validators=(
            MinValueValidator(
                limit_value=0,
                message="Role IDs cannot be negative."
            ),
        ),
        help_text="The role ID, taken from Discord."
    )
    name = models.CharField(
        max_length=100,
        help_text="The role name, taken from Discord."
    )
    colour = models.IntegerField(
        validators=(
            MinValueValidator(
                limit_value=0,
                message="Colour hex cannot be negative."
            ),
        ),
        help_text="The integer value of the colour of this role from Discord."
    )
    permissions = models.IntegerField(
        validators=(
            MinValueValidator(
                limit_value=0,
                message="Role permissions cannot be negative."
            ),
            MaxValueValidator(
                limit_value=2 << 32,
                message="Role permission bitset exceeds value of having all permissions"
            )
        ),
        help_text="The integer value of the permission bitset of this role from Discord."
    )

    def __str__(self):
        return self.name


class SnakeFact(ModelReprMixin, models.Model):
    """A snake fact used by the bot's snake cog."""

    fact = models.CharField(
        primary_key=True,
        max_length=200,
        help_text="A fact about snakes."
    )

    def __str__(self):
        return self.fact


class SnakeIdiom(ModelReprMixin, models.Model):
    """A snake idiom used by the snake cog."""

    idiom = models.CharField(
        primary_key=True,
        max_length=140,
        help_text="A saying about a snake."
    )

    def __str__(self):
        return self.idiom


class SnakeName(ModelReprMixin, models.Model):
    """A snake name used by the bot's snake cog."""

    name = models.CharField(
        primary_key=True,
        max_length=100,
        help_text="The regular name for this snake, e.g. 'Python'.",
        validators=[RegexValidator(regex=r'^([^0-9])+$')]
    )
    scientific = models.CharField(
        max_length=150,
        help_text="The scientific name for this snake, e.g. 'Python bivittatus'.",
        validators=[RegexValidator(regex=r'^([^0-9])+$')]
    )

    def __str__(self):
        return f"{self.name} ({self.scientific})"


class SpecialSnake(ModelReprMixin, models.Model):
    """A special snake's name, info and image from our database used by the bot's snake cog."""

    name = models.CharField(
        max_length=140,
        primary_key=True,
        help_text='A special snake name.',
        validators=[RegexValidator(regex=r'^([^0-9])+$')]
    )
    info = models.TextField(
        help_text='Info about a special snake.'
    )
    images = pgfields.ArrayField(
        models.URLField(),
        help_text='Images displaying this special snake.'
    )

    def __str__(self):
        return self.name


class Tag(ModelReprMixin, models.Model):
    """A tag providing (hopefully) useful information."""

    title = models.CharField(
        max_length=100,
        help_text=(
            "The title of this tag, shown in searches and providing "
            "a quick overview over what this embed contains."
        ),
        primary_key=True
    )
    embed = pgfields.JSONField(
        help_text="The actual embed shown by this tag.",
        validators=(validate_tag_embed,)
    )

    def __str__(self):
        return self.title


class User(ModelReprMixin, models.Model):
    """A Discord user."""

    id = models.BigIntegerField(  # noqa
        primary_key=True,
        validators=(
            MinValueValidator(
                limit_value=0,
                message="User IDs cannot be negative."
            ),
        ),
        help_text="The ID of this user, taken from Discord."
    )
    name = models.CharField(
        max_length=32,
        help_text="The username, taken from Discord."
    )
    discriminator = models.PositiveSmallIntegerField(
        validators=(
            MaxValueValidator(
                limit_value=9999,
                message="Discriminators may not exceed `9999`."
            ),
        ),
        help_text="The discriminator of this user, taken from Discord."
    )
    avatar_hash = models.CharField(
        max_length=100,
        help_text=(
            "The user's avatar hash, taken from Discord. "
            "Null if the user does not have any custom avatar."
        ),
        null=True
    )
    roles = models.ManyToManyField(
        Role,
        help_text="Any roles this user has on our server."
    )
    in_guild = models.BooleanField(
        default=True,
        help_text="Whether this user is in our server."
    )

    def __str__(self):
<<<<<<< HEAD
        return f"{self.name}#{self.discriminator}"
=======
        return f"{self.name}#{self.discriminator}"


class Tag(ModelReprMixin, models.Model):
    """A tag providing (hopefully) useful information."""

    title = models.CharField(
        max_length=100,
        help_text=(
            "The title of this tag, shown in searches and providing "
            "a quick overview over what this embed contains."
        ),
        primary_key=True
    )
    embed = pgfields.JSONField(
        help_text="The actual embed shown by this tag.",
        validators=(validate_tag_embed,)
    )

    def __str__(self):
        return self.title


class Infraction(ModelReprMixin, models.Model):
    """An infraction for a Discord user."""

    TYPE_CHOICES = (
        ("warning", "Warning"),
        ("mute", "Mute"),
        ("ban", "Ban"),
        ("kick", "Kick"),
        ("superstar", "Superstar")
    )
    inserted_at = models.DateTimeField(
        auto_now_add=True,
        help_text="The date and time of the creation of this infraction."
    )
    expires_at = models.DateTimeField(
        null=True,
        help_text=(
            "The date and time of the expiration of this infraction. "
            "Null if the infraction is permanent or it can't expire."
        )
    )
    active = models.BooleanField(
        default=True,
        help_text="Whether the infraction is still active."
    )
    user = models.ForeignKey(
        User,
        on_delete=models.CASCADE,
        related_name='infractions_received',
        help_text="The user to which the infraction was applied."
    )
    actor = models.ForeignKey(
        User,
        on_delete=models.CASCADE,
        related_name='infractions_given',
        help_text="The user which applied the infraction."
    )
    type = models.CharField(
        max_length=9,
        choices=TYPE_CHOICES,
        help_text="The type of the infraction."
    )
    reason = models.TextField(
        null=True,
        help_text="The reason for the infraction."
    )
    hidden = models.BooleanField(
        default=False,
        help_text="Whether the infraction is a shadow infraction."
    )

    def __str__(self):
        s = f"#{self.id}: {self.type} on {self.user_id}"
        if self.expires_at:
            s += f" until {self.expires_at}"
        if self.hidden:
            s += " (hidden)"
        return s
>>>>>>> bbdf44ae
<|MERGE_RESOLUTION|>--- conflicted
+++ resolved
@@ -234,30 +234,7 @@
     )
 
     def __str__(self):
-<<<<<<< HEAD
         return f"{self.name}#{self.discriminator}"
-=======
-        return f"{self.name}#{self.discriminator}"
-
-
-class Tag(ModelReprMixin, models.Model):
-    """A tag providing (hopefully) useful information."""
-
-    title = models.CharField(
-        max_length=100,
-        help_text=(
-            "The title of this tag, shown in searches and providing "
-            "a quick overview over what this embed contains."
-        ),
-        primary_key=True
-    )
-    embed = pgfields.JSONField(
-        help_text="The actual embed shown by this tag.",
-        validators=(validate_tag_embed,)
-    )
-
-    def __str__(self):
-        return self.title
 
 
 class Infraction(ModelReprMixin, models.Model):
@@ -317,5 +294,4 @@
             s += f" until {self.expires_at}"
         if self.hidden:
             s += " (hidden)"
-        return s
->>>>>>> bbdf44ae
+        return s