--- conflicted
+++ resolved
@@ -1,25 +1,14 @@
 from django.conf import settings
 from django.conf.urls.static import static
 from django.contrib import admin
-<<<<<<< HEAD
 from django.urls import include, path
-from django.views.generic import TemplateView
-=======
-from django.urls import path
->>>>>>> 14f8ca26
 
 from .views import HomeView
 
 app_name = 'home'
 urlpatterns = [
-<<<<<<< HEAD
+    path('', HomeView.as_view(), name='home'),
     path('admin/', admin.site.urls),
     path('notifications/', include('django_nyt.urls')),
     path('wiki/', include('wiki.urls')),
-    path('', TemplateView.as_view(template_name='home/index.html'), name='home.index'),
-] + static(settings.MEDIA_URL, document_root=settings.MEDIA_ROOT)
-=======
-    path('', HomeView.as_view(), name='home'),
-    path('admin/', admin.site.urls)
-]
->>>>>>> 14f8ca26
+] + static(settings.MEDIA_URL, document_root=settings.MEDIA_ROOT)