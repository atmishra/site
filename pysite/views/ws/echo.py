--- conflicted
+++ resolved
@@ -1,18 +1,17 @@
 # coding=utf-8
-<<<<<<< HEAD
-from pysite.websockets import WS
-=======
 import logging
 
-from pysite.websockets import Websocket
->>>>>>> 5855b2ff
+from geventwebsocket.websocket import WebSocket
+
+from pysite.websockets import WS
 
 
 class EchoWebsocket(WS):
     path = "/echo"
     name = "ws_echo"
 
-    def __init__(self):
+    def __init__(self, socket: WebSocket):
+        super().__init__(socket)
         self.log = logging.getLogger()
 
     def on_open(self):
